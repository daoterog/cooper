--- conflicted
+++ resolved
@@ -85,28 +85,7 @@
         if self.primal_optimizers is None:
             raise RuntimeError("No primal optimizer(s) was provided for building a ConstrainedOptimizer.")
         if self.dual_optimizers is None:
-<<<<<<< HEAD
-            raise RuntimeError("No dual optimizer was provided.")
-
-        any_restart_on_feasible = False
-        any_is_augmented_lagrangian = False
-        for constraint in self.constraint_groups:
-            if hasattr(constraint.multiplier, "restart_on_feasible") and constraint.multiplier.restart_on_feasible:
-                any_restart_on_feasible = True
-            if constraint.formulation.formulation_type == "augmented_lagrangian":
-                any_is_augmented_lagrangian = True
-
-        if self.alternating and any_restart_on_feasible:
-            warnings.warn(
-                """Using alternating updates with dual restarts is untested.
-                Please use with caution."""
-            )
-
-        if any_is_augmented_lagrangian and not self.alternating:
-            raise RuntimeError("Augmented Lagrangian formulation requires alternating updates.")
-=======
             raise RuntimeError("No dual optimizer(s) was provided for building a ConstrainedOptimizer.")
->>>>>>> 7382f41c
 
     def zero_grad(self):
         """
